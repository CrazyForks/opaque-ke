// Copyright (c) Facebook, Inc. and its affiliates.
//
// This source code is licensed under the MIT license found in the
// LICENSE file in the root directory of this source tree.

//! An implementation of the OPAQUE asymmetric password authentication key exchange protocol
//!
//! Note: This implementation is in sync with [draft-krawczyk-cfrg-opaque-05](https://tools.ietf.org/html/draft-krawczyk-cfrg-opaque-05),
//! but this specification is subject to change, until the final version published by the IETF.
//!
//! # Overview
//!
//! OPAQUE is a protocol between a client and a server. They must first agree on a collection of primitives
//! to be kept consistent throughout protocol execution. These include:
//! * an authenticated encryption scheme,
//! * a finite cyclic group along with a point representation, and
//! * a keypair type.
//!
//! We will use the following choices in this example:
//! ```
//! use chacha20poly1305::ChaCha20Poly1305;
//! use curve25519_dalek::ristretto::RistrettoPoint;
//! use opaque_ke::keypair::X25519KeyPair;
//! use opaque_ke::slow_hash::NoOpHash;
//! ```
//!
<<<<<<< HEAD
//! Note that our choice of slow hashing function in this example, `NoOpHash`, is selected only to ensure
//! that the tests execute quickly. A real application should use an actual slow hashing function, such as `Scrypt`.
//!
//! This implementation is in sync with [draft-krawczyk-cfrg-opaque-05](https://tools.ietf.org/html/draft-krawczyk-cfrg-opaque-05),
//! with a concrete instantiation of the authenticated key exchange protocol using 3DH. In the future, we plan to
=======
//! We have included a concrete instantiation of the authenticated key exchange protocol using 3DH. In the future, we plan to
>>>>>>> 05fb76d5
//! add support for other KE protocols as well.
//!
//! ## Setup
//! To setup the protocol, the server begins by generating a static keypair:
//! ```
//! # use opaque_ke::keypair::{KeyPair, X25519KeyPair, SizedBytes};
//! # use opaque_ke::errors::ProtocolError;
//! use rand_core::{OsRng, RngCore};
//! let mut rng = OsRng;
//! let server_kp = X25519KeyPair::generate_random(&mut rng)?;
//! # Ok::<(), ProtocolError>(())
//! ```
//! The server must persist this keypair for the registration and login steps, where the public component will be
//! used by the client during both registration and login, and the private component will be used by the server during login.
//!
//! ## Registration
//! The registration protocol between the client and server consists of four steps along with three messages, denoted
//! as `r1`, `r2`, and `r3`. Before registration begins, it is expected that the server's static public key, `server_kp.public()`,
//! has been transmitted to the client in an offline step. A successful execution of the registration protocol results in the
//! server producing a password file corresponding to the tuple combination of (password, pepper, server public key) provided by
//! the client. This password file is typically stored server-side, and retrieved upon future login attempts made by the client.
//!
//! In the first step (client registration start), the client chooses a registration password and an optional "pepper", and
//! runs `ClientRegistration::start` to produce a message `r1`:
//! ```
//! # use opaque_ke::{
//! #   errors::ProtocolError,
//! #   opaque::{ClientRegistration, ServerRegistration},
//! #   keypair::{KeyPair, X25519KeyPair, SizedBytes},
//! #   slow_hash::NoOpHash,
//! # };
//! # use curve25519_dalek::ristretto::RistrettoPoint;
//! # use chacha20poly1305::ChaCha20Poly1305;
//! use rand_core::{OsRng, RngCore};
//! let mut client_rng = OsRng;
//! let (r1, client_state) = ClientRegistration::<ChaCha20Poly1305, RistrettoPoint>::start(
//!     b"password",
//!     Some(b"pepper"),
//!     &mut client_rng,
//! )?;
//! # Ok::<(), ProtocolError>(())
//! ```
//! `r1` is sent to the server, and `client_state` must be persisted on the client for the final step of client
//! registration.
//!
//! In the second step (server registration start), the server takes as input the `r1` message from the client and runs
//! `ServerRegistration::start` to produce `r2`:
//! ```
//! # use opaque_ke::{
//! #   errors::ProtocolError,
//! #   opaque::{ClientRegistration, ServerRegistration},
//! #   keypair::{KeyPair, X25519KeyPair, SizedBytes},
//! #   slow_hash::NoOpHash,
//! # };
//! # use curve25519_dalek::ristretto::RistrettoPoint;
//! # use chacha20poly1305::ChaCha20Poly1305;
//! # use rand_core::{OsRng, RngCore};
//! # let mut client_rng = OsRng;
//! # let (r1, client_state) = ClientRegistration::<ChaCha20Poly1305, RistrettoPoint>::start(
//! #     b"password",
//! #     Some(b"pepper"),
//! #     &mut client_rng,
//! # )?;
//! let mut server_rng = OsRng;
//! let (r2, server_state) =
//!     ServerRegistration::<ChaCha20Poly1305, RistrettoPoint, X25519KeyPair>::start(
//!         r1,
//!         &mut server_rng,
//!     )?;
//! # Ok::<(), ProtocolError>(())
//! ```
//! `r2` is returned to the client, and `server_state` must be persisted on the server for the final step of server
//! registration.
//!
//! In the third step (client registration finish), the client takes as input the `r2` message from the server, along
//! with the server's static public key `server_kp.public()`, and uses `client_state` from the first step to run
//! `finish` and produce a message `r3` along with the key derivation key `kd_key_registration`:
//! ```
//! # use opaque_ke::{
//! #   errors::ProtocolError,
//! #   opaque::{ClientRegistration, ServerRegistration},
//! #   keypair::{KeyPair, X25519KeyPair, SizedBytes},
//! #   slow_hash::NoOpHash,
//! # };
//! # use curve25519_dalek::ristretto::RistrettoPoint;
//! # use chacha20poly1305::ChaCha20Poly1305;
//! # use rand_core::{OsRng, RngCore};
//! # let mut client_rng = OsRng;
//! # let (r1, client_state) = ClientRegistration::<ChaCha20Poly1305, RistrettoPoint>::start(
//! #     b"password",
//! #     Some(b"pepper"),
//! #     &mut client_rng,
//! # )?;
//! # let mut server_rng = OsRng;
//! # let (r2, server_state) =
//! #     ServerRegistration::<ChaCha20Poly1305, RistrettoPoint, X25519KeyPair>::start(
//! #         r1,
//! #         &mut server_rng,
//! #     )?;
//! # let server_kp = X25519KeyPair::generate_random(&mut server_rng)?;
//! let (r3, kd_key_registration) =
//!     client_state.finish::<_, X25519KeyPair, NoOpHash>(r2, server_kp.public(), &mut client_rng)?;
//! # Ok::<(), ProtocolError>(())
//! ```
//! `r3` is sent to the server, and the client can optionally use `kd_key_registration` for applications that choose to
//! process user information beyond the OPAQUE functionality (e.g., additional secrets or credentials).
//!
//! In the fourth step of registration, the server takes as input the `r3` message from the client and uses
//! `server_state` from the second step to run `finish` and produce `password_file`:
//! ```
//! # use opaque_ke::{
//! #   errors::ProtocolError,
//! #   opaque::{ClientRegistration, ServerRegistration},
//! #   keypair::{KeyPair, X25519KeyPair, SizedBytes},
//! #   slow_hash::NoOpHash,
//! # };
//! # use curve25519_dalek::ristretto::RistrettoPoint;
//! # use chacha20poly1305::ChaCha20Poly1305;
//! # use rand_core::{OsRng, RngCore};
//! # let mut client_rng = OsRng;
//! # let (r1, client_state) = ClientRegistration::<ChaCha20Poly1305, RistrettoPoint>::start(
//! #     b"password",
//! #     Some(b"pepper"),
//! #     &mut client_rng,
//! # )?;
//! # let mut server_rng = OsRng;
//! # let (r2, server_state) =
//! #     ServerRegistration::<ChaCha20Poly1305, RistrettoPoint, X25519KeyPair>::start(
//! #         r1,
//! #         &mut server_rng,
//! #     )?;
//! # let server_kp = X25519KeyPair::generate_random(&mut server_rng)?;
//! # let (r3, kd_key_registration) =
//! #     client_state.finish::<_, X25519KeyPair, NoOpHash>(r2, server_kp.public(), &mut client_rng)?;
//! let password_file = server_state.finish(r3)?;
//! # Ok::<(), ProtocolError>(())
//! ```
//! At this point, the client can be considered as successfully registered, and the server can store
//! `password_file.to_bytes()` for use during the login protocol.
//!
//!
//! ## Login
//! The login protocol between a client and server also consists of four steps along with three messages, denoted as
//! `l1`, `l2`, and `l3`. The server is expected to have access to the a password file corresponding to an output
//! of the registration phase. The login protocol will execute successfully only if the same tuple combination of
//! (password, pepper, server public key) is presented as was used in the registration phase that produced the
//! password file that the server is testing against.
//!
//! In the first step (client login start), the client chooses a registration password and an optional "pepper", and runs
//! `ClientLogin::start` to produce a message `l1`:
//! ```
//! # use opaque_ke::{
//! #   errors::ProtocolError,
//! #   opaque::{ClientRegistration, ServerRegistration, ClientLogin, ServerLogin, LoginThirdMessage},
//! #   keypair::{KeyPair, X25519KeyPair, SizedBytes},
//! #   slow_hash::NoOpHash,
//! # };
//! # use curve25519_dalek::ristretto::RistrettoPoint;
//! # use chacha20poly1305::ChaCha20Poly1305;
//! # use rand_core::{OsRng, RngCore};
//! let mut client_rng = OsRng;
//! let (l1, client_state) = ClientLogin::<ChaCha20Poly1305, RistrettoPoint, X25519KeyPair>::start(
//!   b"password",
//!   Some(b"pepper"),
//!   &mut client_rng,
//! )?;
//! # Ok::<(), ProtocolError>(())
//! ```
//! `l1` is sent to the server, and `client_state` must be persisted on the client for the final step of client login.
//!
//! In the second step (server login start), the server takes as input the `l1` message from the client, the server's
//! private key `server_kp.private()`, along with a serialized version of the password file, `password_file_bytes`, and
//! runs `ServerLogin::start` to produce `l2`:
//! ```
//! # use opaque_ke::{
//! #   errors::ProtocolError,
//! #   opaque::{ClientRegistration, ServerRegistration, ClientLogin, ServerLogin, LoginThirdMessage},
//! #   keypair::{KeyPair, X25519KeyPair, SizedBytes},
//! #   slow_hash::NoOpHash,
//! # };
//! # use curve25519_dalek::ristretto::RistrettoPoint;
//! # use chacha20poly1305::ChaCha20Poly1305;
//! # use rand_core::{OsRng, RngCore};
//! # let mut client_rng = OsRng;
//! # let (r1, client_state) = ClientRegistration::<ChaCha20Poly1305, RistrettoPoint>::start(
//! #     b"password",
//! #     Some(b"pepper"),
//! #     &mut client_rng,
//! # )?;
//! # let mut server_rng = OsRng;
//! # let (r2, server_state) =
//! #     ServerRegistration::<ChaCha20Poly1305, RistrettoPoint, X25519KeyPair>::start(
//! #         r1,
//! #         &mut server_rng,
//! #     )?;
//! # let server_kp = X25519KeyPair::generate_random(&mut server_rng)?;
//! # let (r3, kd_key_registration) =
//! #     client_state.finish::<_, X25519KeyPair, NoOpHash>(r2, server_kp.public(), &mut client_rng)?;
//! # let password_file_bytes = server_state.finish(r3)?.to_bytes();
//! # let (l1, client_state) = ClientLogin::<ChaCha20Poly1305, RistrettoPoint, X25519KeyPair>::start(
//! #   b"password",
//! #   Some(b"pepper"),
//! #   &mut client_rng,
//! # )?;
//! use std::convert::TryFrom;
//! let password_file =
//!   ServerRegistration::<ChaCha20Poly1305, RistrettoPoint, X25519KeyPair>::try_from(
//!     &password_file_bytes[..],
//!   )?;
//! let mut server_rng = OsRng;
//! let (l2, server_state) =
//!     ServerLogin::start(password_file, &server_kp.private(), l1, &mut server_rng)?;
//! # Ok::<(), ProtocolError>(())
//! ```
//! `l2` is returned to the client, and `server_state` must be persisted on the server for the final step of server login.
//!
//! In the third step (client login finish), the client takes as input the `l2` message from the server, along with the
//! server's static public key `server_kp.public()`, and uses `client_state` from the first step to run `finish` and produce
//! a message `l3`, the shared secret `client_shared_secret`, and the key derivation key `kd_key_login`:
//! ```
//! # use opaque_ke::{
//! #   errors::ProtocolError,
//! #   opaque::{ClientRegistration, ServerRegistration, ClientLogin, ServerLogin, LoginThirdMessage},
//! #   keypair::{KeyPair, X25519KeyPair, SizedBytes},
//! #   slow_hash::NoOpHash,
//! # };
//! # use curve25519_dalek::ristretto::RistrettoPoint;
//! # use chacha20poly1305::ChaCha20Poly1305;
//! # use rand_core::{OsRng, RngCore};
//! # let mut client_rng = OsRng;
//! # let (r1, client_state) = ClientRegistration::<ChaCha20Poly1305, RistrettoPoint>::start(
//! #     b"password",
//! #     Some(b"pepper"),
//! #     &mut client_rng,
//! # )?;
//! # let mut server_rng = OsRng;
//! # let (r2, server_state) =
//! #     ServerRegistration::<ChaCha20Poly1305, RistrettoPoint, X25519KeyPair>::start(
//! #         r1,
//! #         &mut server_rng,
//! #     )?;
//! # let server_kp = X25519KeyPair::generate_random(&mut server_rng)?;
//! # let (r3, kd_key_registration) =
//! #     client_state.finish::<_, X25519KeyPair, NoOpHash>(r2, server_kp.public(), &mut client_rng)?;
//! # let password_file_bytes = server_state.finish(r3)?.to_bytes();
//! # let (l1, client_state) = ClientLogin::<ChaCha20Poly1305, RistrettoPoint, X25519KeyPair>::start(
//! #   b"password",
//! #   Some(b"pepper"),
//! #   &mut client_rng,
//! # )?;
//! # use std::convert::TryFrom;
//! # let password_file =
//! #   ServerRegistration::<ChaCha20Poly1305, RistrettoPoint, X25519KeyPair>::try_from(
//! #     &password_file_bytes[..],
//! #   )?;
//! # let (l2, server_state) =
//! #     ServerLogin::start(password_file, &server_kp.private(), l1, &mut server_rng)?;
//! let (l3, client_shared_secret, kd_key_login) = client_state.finish::<_, NoOpHash>(
//!   l2,
//!   &server_kp.public(),
//!   &mut client_rng,
//! )?;
//! assert_eq!(kd_key_registration, kd_key_login);
//! # Ok::<(), ProtocolError>(())
//! ```
//! Note that if the client supplies a tuple (password, pepper, server public key) that does not match the tuple
//! used to create the password file, then at this point the `finish` algorithm outputs the error `InvalidLoginError`.
//!
//! If `finish` completes successfully, then `l3` is sent to the server, and (similarly to registration) the client
//! can use `kd_key_login` for applications that can take advantage of the fact that this key is identical to
//! `kd_key_registration`.
//!
//! In the fourth step of login, the server takes as input the `l3` message from the client and uses `server_state` from
//! the second step to run `finish`:
//! ```
//! # use opaque_ke::{
//! #   errors::ProtocolError,
//! #   opaque::{ClientRegistration, ServerRegistration, ClientLogin, ServerLogin, LoginThirdMessage},
//! #   keypair::{KeyPair, X25519KeyPair, SizedBytes},
//! #   slow_hash::NoOpHash,
//! # };
//! # use curve25519_dalek::ristretto::RistrettoPoint;
//! # use chacha20poly1305::ChaCha20Poly1305;
//! # use rand_core::{OsRng, RngCore};
//! # let mut client_rng = OsRng;
//! # let (r1, client_state) = ClientRegistration::<ChaCha20Poly1305, RistrettoPoint>::start(
//! #     b"password",
//! #     Some(b"pepper"),
//! #     &mut client_rng,
//! # )?;
//! # let mut server_rng = OsRng;
//! # let (r2, server_state) =
//! #     ServerRegistration::<ChaCha20Poly1305, RistrettoPoint, X25519KeyPair>::start(
//! #         r1,
//! #         &mut server_rng,
//! #     )?;
//! # let server_kp = X25519KeyPair::generate_random(&mut server_rng)?;
//! # let (r3, kd_key) =
//! #     client_state.finish::<_, X25519KeyPair, NoOpHash>(r2, server_kp.public(), &mut client_rng)?;
//! # let password_file_bytes = server_state.finish(r3)?.to_bytes();
//! # let (l1, client_state) = ClientLogin::<ChaCha20Poly1305, RistrettoPoint, X25519KeyPair>::start(
//! #   b"password",
//! #   Some(b"pepper"),
//! #   &mut client_rng,
//! # )?;
//! # use std::convert::TryFrom;
//! # let password_file =
//! #   ServerRegistration::<ChaCha20Poly1305, RistrettoPoint, X25519KeyPair>::try_from(
//! #     &password_file_bytes[..],
//! #   )?;
//! # let (l2, server_state) =
//! #     ServerLogin::start(password_file, &server_kp.private(), l1, &mut server_rng)?;
//! # let (l3, client_shared_secret, kd_key) = client_state.finish::<_, NoOpHash>(
//! #   l2,
//! #   &server_kp.public(),
//! #   &mut client_rng,
//! # )?;
//! let server_shared_secret = server_state.finish(l3)?;
//! assert_eq!(client_shared_secret, server_shared_secret);
//! # Ok::<(), ProtocolError>(())
//! ```
//! If the protocol completes successfully, then the server obtains a `server_shared_secret` which is guaranteed to
//! match `client_shared_secret`. Otherwise, on failure, the `finish` algorithm outputs the error `InvalidLoginError`.
//!

// Error types
pub mod errors;
// High-level API
pub mod opaque;

// Your choice of RKR encryption
mod rkr_encryption;
// Your choice of KE
mod key_exchange;
pub mod keypair;
// Low-level API contains OPRF stuff
mod oprf;
// Technical module for your choice of cyclic subgroup to
// do the oprf on
mod group;
pub mod slow_hash;

#[cfg(test)]
mod tests;<|MERGE_RESOLUTION|>--- conflicted
+++ resolved
@@ -24,15 +24,10 @@
 //! use opaque_ke::slow_hash::NoOpHash;
 //! ```
 //!
-<<<<<<< HEAD
 //! Note that our choice of slow hashing function in this example, `NoOpHash`, is selected only to ensure
 //! that the tests execute quickly. A real application should use an actual slow hashing function, such as `Scrypt`.
 //!
-//! This implementation is in sync with [draft-krawczyk-cfrg-opaque-05](https://tools.ietf.org/html/draft-krawczyk-cfrg-opaque-05),
-//! with a concrete instantiation of the authenticated key exchange protocol using 3DH. In the future, we plan to
-=======
 //! We have included a concrete instantiation of the authenticated key exchange protocol using 3DH. In the future, we plan to
->>>>>>> 05fb76d5
 //! add support for other KE protocols as well.
 //!
 //! ## Setup
